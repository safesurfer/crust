// Copyright 2015 MaidSafe.net limited.
//
// This SAFE Network Software is licensed to you under (1) the MaidSafe.net Commercial License,
// version 1.0 or later, or (2) The General Public License (GPL), version 3, depending on which
// licence you accepted on initial access to the Software (the "Licences").
//
// By contributing code to the SAFE Network Software, or to this project generally, you agree to be
// bound by the terms of the MaidSafe Contributor Agreement, version 1.0.  This, along with the
// Licenses can be found in the root directory of this project at LICENSE, COPYING and CONTRIBUTOR.
//
// Unless required by applicable law or agreed to in writing, the SAFE Network Software distributed
// under the GPL Licence is distributed on an "AS IS" BASIS, WITHOUT WARRANTIES OR CONDITIONS OF ANY
// KIND, either express or implied.
//
// Please review the Licences for the specific language governing permissions and limitations
// relating to use of the SAFE Network Software.

use std::path::Path;
use std::ffi::{OsStr, OsString};
use std::fs;
use std::io;

/// Struct for reading and writing config files.
///
/// # Thread- and Process-Safety
///
/// Since all instances of `FileHandler` initialised with the same value for `name` within a single
/// process will likely refer to the same file on disk, it is not safe to access any such instance
/// concurrently with that same *or any other* such instance (with the exception of the
/// [`path()`](#method.path) function which is the only non-mutating member function).
///
/// For instances initialised with different values for `name`, it is safe to access separate
/// instances concurrently.
///
/// It is possibly unsafe to call [`write_file()`](#method.write_file) concurrently with a different
/// process calling [`read_file()`](#method.read_file) or [`write_file()`](#method.write_file) where
/// both processes have the same name and their instances of `FileHandler` are using the same name,
/// since these may be accessing the same file on disk.  However, it is safe to call
/// [`read_file()`](#method.read_file) concurrently across multiple such processes, since this
/// function doesn't modify the file.
///
/// Perhaps the easiest way to make multi-process access safe is to ensure each process is a single
/// execution of a binary, and that each binary is located in a directory which is
/// mutually-exclusive to all other such binaries, and that each config file to be managed by
/// `FileHandler` is placed in each binary's [`current_bin_dir()`](fn.current_bin_dir.html).  In
/// this way, each process should be the only one accessing that file.
pub struct FileHandler {
    path: ::std::path::PathBuf,
}

impl FileHandler {
    /// Constructor taking the required file name (not the full path)
    ///
    /// This function tests whether it has write access to the file in the following locations in
    /// this order (see also [an example config file flowchart]
    /// (https://github.com/maidsafe/crust/blob/master/docs/vault_config_file_flowchart.pdf)):
    ///
    ///   1. [`current_bin_dir()`](fn.current_bin_dir.html)
    ///   2. [`user_app_dir()`](fn.user_app_dir.html)
    ///   3. [`system_cache_dir()`](fn.system_cache_dir.html)
    ///
    /// See [Thread- and Process-Safety](#thread--and-process-safety) for notes on thread- and
    /// process-safety.
    pub fn new<S: AsRef<OsStr> + ?Sized>(name: &S) -> Result<FileHandler, ::error::Error> {
        let name = name.as_ref();
        let mut path = try!(current_bin_dir());
        path.push(name);
        match fs::OpenOptions::new().write(true).create(true).open(&path) {
            Ok(_) => return Ok(FileHandler {
                path: path,
            }),
            Err(_) => (),
        };

        let mut path = try!(user_app_dir());
        path.push(name);
        match fs::OpenOptions::new().write(true).create(true).open(&path) {
            Ok(_) => return Ok(FileHandler {
                path: path,
            }),
            Err(_) => (),
        };

        let mut path = try!(system_cache_dir());
        path.push(name);
        match fs::OpenOptions::new().write(true).create(true).open(&path) {
            Ok(_) => Ok(FileHandler {
                path: path,
            }),
            Err(e) => Err(From::from(e)),
        }
    }

    /// Remove the file from every location where it can be read.
    pub fn cleanup<S: AsRef<OsStr>>(name: &S) -> io::Result<()> {
        let name = name.as_ref();
        let i1 = current_bin_dir().into_iter();
        let i2 = user_app_dir().into_iter();
        let i3 = system_cache_dir().into_iter();

        let dirs = i1.chain(i2.chain(i3));

        for mut path in dirs {
            path.push(name);
            if path.exists() {
                try!(fs::remove_file(path));
            }
        }

        Ok(())
    }

    /// Get the full path to the file.
    pub fn path(&self) -> &Path {
        &self.path
    }

<<<<<<< HEAD
    /*
=======
    fn set_path(&mut self,
                new_path: Result<::std::path::PathBuf, ::error::Error>)
                -> Result<::std::path::PathBuf, ::error::Error> {
        new_path.and_then(|path| {
            // path.push(self.name.clone());
            self.path = Some(path.clone());
            Ok(path)
        })
    }

    fn die(message: String, code: i32) {
        panic!("die with message :{} and exit code {}", message, code);
        // ::std::process::exit(code);
    }

>>>>>>> 6ff5c89a
    #[cfg(target_os="windows")]
    fn path_or_file_not_found(error: &::std::io::Error) -> bool {
        let native_error = error.raw_os_error().unwrap_or(0);
        native_error == 2 || native_error == 3
    }

    #[cfg(any(target_os="macos", target_os="ios", target_os="linux"))]
    fn path_or_file_not_found(error: &::std::io::Error) -> bool {
        error.kind() == ::std::io::ErrorKind::NotFound
    }

    fn permission_denied(error: &::std::io::Error) -> bool {
        error.kind() == ::std::io::ErrorKind::PermissionDenied
    }
    */

    /// Read the contents of the file and decode it as JSON.
    #[allow(unsafe_code)]
    pub fn read_file<Contents: ::rustc_serialize::Decodable>(&self)
            -> Result<Contents, ::error::Error>
    {
        use rustc_serialize::json::{Json, Decoder};
        use memmap::{Mmap, Protection};
        let file = try!(::std::fs::File::open(&self.path));
        let file = try!(Mmap::open(&file, Protection::Read));
        let bytes: &[u8] = unsafe { file.as_slice() };
        let mut cursor = io::Cursor::new(bytes);
        let json = try!(Json::from_reader(&mut cursor));
        let contents = try!(Contents::decode(&mut Decoder::new(json)));
        Ok(contents)
    }

    /// Write `contents` to the file as JSON.
    #[allow(unsafe_code)]
    pub fn write_file<Contents: ::rustc_serialize::Encodable>(&self, contents: &Contents)
            -> Result<(), ::error::Error>
    {
        use memmap::{Mmap, Protection};
        use rustc_serialize::json;
        use std::fs::OpenOptions;
        use std::io::Write;
        let contents = format!("{}", json::as_pretty_json(contents)).into_bytes();
        let file = try!(OpenOptions::new().read(true).write(true).create(true).open(&self.path));
        try!(file.set_len(contents.len() as u64));
        let mut mmap = try!(Mmap::open(&file, Protection::ReadWrite));
        try!(unsafe { mmap.as_mut_slice() }.write_all(&contents[..]));
        mmap.flush().map_err(::error::Error::IoError)
    }
}

/// The full path to the directory containing the currently-running binary.  See also [an example
/// config file flowchart]
/// (https://github.com/maidsafe/crust/blob/master/docs/vault_config_file_flowchart.pdf).
pub fn current_bin_dir() -> Result<::std::path::PathBuf, ::error::Error> {
    let mut path = try!(::std::env::current_exe());
    let pop_result = path.pop();
    debug_assert!(pop_result);
    Ok(path)
}

/// The full path to an application support directory for the current user.  See also [an example
/// config file flowchart]
/// (https://github.com/maidsafe/crust/blob/master/docs/vault_config_file_flowchart.pdf).
#[cfg(target_os="windows")]
pub fn user_app_dir() -> Result<::std::path::PathBuf, ::error::Error> {
    Ok(try!(join_exe_file_stem(::std::path::Path::new(&try!(::std::env::var("APPDATA"))))))
}

/// The full path to an application support directory for the current user.  See also [an example
/// config file flowchart]
/// (https://github.com/maidsafe/crust/blob/master/docs/vault_config_file_flowchart.pdf).
#[cfg(any(target_os="macos", target_os="ios", target_os="linux"))]
pub fn user_app_dir() -> Result<::std::path::PathBuf, ::error::Error> {
    let home_dir = try!(::std::env::home_dir().ok_or(io::Error::new(io::ErrorKind::NotFound, "User home directory not found.")));
    Ok(try!(join_exe_file_stem(&home_dir)).join(".config"))
}

/// The full path to a system cache directory available for all users.  See also [an example config
/// file flowchart]
/// (https://github.com/maidsafe/crust/blob/master/docs/vault_config_file_flowchart.pdf).
#[cfg(target_os="windows")]
pub fn system_cache_dir() -> Result<::std::path::PathBuf, ::error::Error> {
    Ok(try!(join_exe_file_stem(::std::path::Path::new(&try!(::std::env::var("ALLUSERSPROFILE"))))))
}

/// The full path to a system cache directory available for all users.  See also [an example config
/// file flowchart]
/// (https://github.com/maidsafe/crust/blob/master/docs/vault_config_file_flowchart.pdf).
#[cfg(any(target_os="macos", target_os="ios", target_os="linux"))]
pub fn system_cache_dir() -> Result<::std::path::PathBuf, ::error::Error> {
    join_exe_file_stem(::std::path::Path::new("/var/cache"))
}

/// The file name of the currently-running binary without any suffix or extension.  For example, if
/// the binary is "C:\\Abc.exe" this function will return `Ok("Abc")`.
pub fn exe_file_stem() -> Result<OsString, ::error::Error> {
    let exe_path = try!(::std::env::current_exe());
    let file_stem = exe_path.file_stem();
    Ok(try!(file_stem.ok_or(not_found_error(&exe_path))).to_os_string())
}

/// RAII object which removes the [`user_app_dir()`](fn.user_app_dir.html) when an instance is
/// dropped.
///
/// Since the `user_app_dir` is frequently created by tests or examples which use Crust, this is a
/// convenience object which tries to remove the directory when it is destroyed.
///
/// # Examples
///
/// ```
/// {
///     let _cleaner = ::crust::ScopedUserAppDirRemover;
///     let mut file_handler =
///         ::crust::FileHandler::new("test.json").unwrap();
///     // User app dir is possibly created by this call.
///     let _ = file_handler.write_file(&111u64);
/// }
/// // User app dir is now removed since '_cleaner' has gone out of scope.
/// ```
pub struct ScopedUserAppDirRemover;

impl ScopedUserAppDirRemover {
    fn remove_dir(&mut self) {
        let _ = user_app_dir().and_then(|user_app_dir| {
            ::std::fs::remove_dir_all(user_app_dir).map_err(::error::Error::IoError)
        });
    }
}

impl Drop for ScopedUserAppDirRemover {
    fn drop(&mut self) {
        self.remove_dir();
    }
}

fn not_found_error(file_name: &Path) -> ::std::io::Error {
    let mut msg: String = From::from("No file name component: ");
    msg.push_str(&file_name.to_string_lossy());
    ::std::io::Error::new(::std::io::ErrorKind::NotFound, msg)
}

fn join_exe_file_stem(path: &::std::path::Path) -> Result<::std::path::PathBuf, ::error::Error> {
    Ok(path.join(try!(exe_file_stem())))
}

#[cfg(test)]
mod test {
    #[test]
    fn read_write_file_test() {
        let _cleaner = super::ScopedUserAppDirRemover;
        let file_handler = unwrap_result!(super::FileHandler::new("file_handler_test.json"));
        let test_value = 123456789u64;

        unwrap_result!(file_handler.write_file::<u64>(&test_value));
        let read_value = unwrap_result!(file_handler.read_file::<u64>());
        assert_eq!(test_value, read_value);
    }
}
<|MERGE_RESOLUTION|>--- conflicted
+++ resolved
@@ -66,27 +66,21 @@
         let mut path = try!(current_bin_dir());
         path.push(name);
         match fs::OpenOptions::new().write(true).create(true).open(&path) {
-            Ok(_) => return Ok(FileHandler {
-                path: path,
-            }),
+            Ok(_) => return Ok(FileHandler { path: path }),
             Err(_) => (),
         };
 
         let mut path = try!(user_app_dir());
         path.push(name);
         match fs::OpenOptions::new().write(true).create(true).open(&path) {
-            Ok(_) => return Ok(FileHandler {
-                path: path,
-            }),
+            Ok(_) => return Ok(FileHandler { path: path }),
             Err(_) => (),
         };
 
         let mut path = try!(system_cache_dir());
         path.push(name);
         match fs::OpenOptions::new().write(true).create(true).open(&path) {
-            Ok(_) => Ok(FileHandler {
-                path: path,
-            }),
+            Ok(_) => Ok(FileHandler { path: path }),
             Err(e) => Err(From::from(e)),
         }
     }
@@ -115,15 +109,12 @@
         &self.path
     }
 
-<<<<<<< HEAD
-    /*
-=======
     fn set_path(&mut self,
                 new_path: Result<::std::path::PathBuf, ::error::Error>)
                 -> Result<::std::path::PathBuf, ::error::Error> {
         new_path.and_then(|path| {
             // path.push(self.name.clone());
-            self.path = Some(path.clone());
+            self.path = path.clone();
             Ok(path)
         })
     }
@@ -133,7 +124,6 @@
         // ::std::process::exit(code);
     }
 
->>>>>>> 6ff5c89a
     #[cfg(target_os="windows")]
     fn path_or_file_not_found(error: &::std::io::Error) -> bool {
         let native_error = error.raw_os_error().unwrap_or(0);
@@ -148,13 +138,12 @@
     fn permission_denied(error: &::std::io::Error) -> bool {
         error.kind() == ::std::io::ErrorKind::PermissionDenied
     }
-    */
 
     /// Read the contents of the file and decode it as JSON.
     #[allow(unsafe_code)]
-    pub fn read_file<Contents: ::rustc_serialize::Decodable>(&self)
-            -> Result<Contents, ::error::Error>
-    {
+    pub fn read_file<Contents: ::rustc_serialize::Decodable>
+        (&self)
+         -> Result<Contents, ::error::Error> {
         use rustc_serialize::json::{Json, Decoder};
         use memmap::{Mmap, Protection};
         let file = try!(::std::fs::File::open(&self.path));
@@ -168,9 +157,9 @@
 
     /// Write `contents` to the file as JSON.
     #[allow(unsafe_code)]
-    pub fn write_file<Contents: ::rustc_serialize::Encodable>(&self, contents: &Contents)
-            -> Result<(), ::error::Error>
-    {
+    pub fn write_file<Contents: ::rustc_serialize::Encodable>(&self,
+                                                              contents: &Contents)
+                                                              -> Result<(), ::error::Error> {
         use memmap::{Mmap, Protection};
         use rustc_serialize::json;
         use std::fs::OpenOptions;
@@ -207,7 +196,9 @@
 /// (https://github.com/maidsafe/crust/blob/master/docs/vault_config_file_flowchart.pdf).
 #[cfg(any(target_os="macos", target_os="ios", target_os="linux"))]
 pub fn user_app_dir() -> Result<::std::path::PathBuf, ::error::Error> {
-    let home_dir = try!(::std::env::home_dir().ok_or(io::Error::new(io::ErrorKind::NotFound, "User home directory not found.")));
+    let home_dir = try!(::std::env::home_dir().ok_or(io::Error::new(io::ErrorKind::NotFound,
+                                                                    "User home directory not \
+                                                                     found.")));
     Ok(try!(join_exe_file_stem(&home_dir)).join(".config"))
 }
 
@@ -291,4 +282,4 @@
         let read_value = unwrap_result!(file_handler.read_file::<u64>());
         assert_eq!(test_value, read_value);
     }
-}
+}