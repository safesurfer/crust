// Copyright 2015 MaidSafe.net limited.
//
// This SAFE Network Software is licensed to you under (1) the MaidSafe.net Commercial License,
// version 1.0 or later, or (2) The General Public License (GPL), version 3, depending on which
// licence you accepted on initial access to the Software (the "Licences").
//
// By contributing code to the SAFE Network Software, or to this project generally, you agree to be
// bound by the terms of the MaidSafe Contributor Agreement, version 1.0.  This, along with the
// Licenses can be found in the root directory of this project at LICENSE, COPYING and CONTRIBUTOR.
//
// Unless required by applicable law or agreed to in writing, the SAFE Network Software distributed
// under the GPL Licence is distributed on an "AS IS" BASIS, WITHOUT WARRANTIES OR CONDITIONS OF ANY
// KIND, either express or implied.
//
// Please review the Licences for the specific language governing permissions and limitations
// relating to use of the SAFE Network Software.

//use cbor;
//use sodiumoxide::crypto::asymmetricbox;
use std::collections::{HashMap, HashSet};
use std::io;
use std::sync::{Arc, mpsc, Mutex, Weak};
use std::thread;
use std::net::IpAddr;
use std;

use beacon;
use bootstrap_handler::{BootstrapHandler, parse_contacts};
use config_utils::{Config, Contact, Contacts, default_config_path, read_file};
use getifaddrs::getifaddrs;
use transport;
use transport::{Endpoint, Port};

use asynchronous::{Deferred,ControlFlow};

use std::path::PathBuf;

/// Type used to represent serialised data in a message.
pub type Bytes = Vec<u8>;

type WeakState = Weak<Mutex<State>>;

/// A structure representing a connection manager
pub struct ConnectionManager {
    state: Arc<Mutex<State>>,
    beacon_guid_and_port: Option<(beacon::GUID, u16)>,
    config: Config,
}

/// Enum representing different events that will be sent over the asynchronous channel to the user
/// of this module.
#[derive(Debug, PartialEq, Eq, Clone)]
pub enum Event {
    /// Invoked when a new message is received.  Passes the peer's endpoint and the message.
    NewMessage(Endpoint, Bytes),
    /// Invoked when a new connection to a peer is established.  Passes the peer's endpoint.
    NewConnection(Endpoint),
    /// Invoked when a connection to a peer is lost.  Passes the peer's endpoint.
    LostConnection(Endpoint),
}

struct Connection {
    writer_channel: mpsc::Sender<Bytes>,
}

struct State {
    event_pipe: mpsc::Sender<Event>,
    connections: HashMap<Endpoint, Connection>,
    listening_ports: HashSet<Port>,
    stop_called: bool,
}

impl ConnectionManager {
    /// Constructs a connection manager. User needs to create an asynchronous channel, and provide
    /// the sender half to this method. Receiver will receive all `Event`s from this library.
    pub fn new(event_pipe: mpsc::Sender<Event>, config_path: Option<PathBuf>) -> ConnectionManager {
        let config_path = config_path.unwrap_or(default_config_path().unwrap_or_else(|e| {
            println!("Crust failed to get default config path: {}", e);
            std::process::exit(1);
        }));

        let config = read_file(&config_path).unwrap_or_else(|e| {
            println!("Crust failed to read_config_file at {:?}; Error: {:?}", config_path, e);
            std::process::exit(1);
        });

        let state = Arc::new(Mutex::new(State{ event_pipe: event_pipe,
                                               connections: HashMap::new(),
                                               listening_ports: HashSet::new(),
                                               stop_called: false,
                                             }));

        ConnectionManager { state: state, beacon_guid_and_port: None, config: config }
    }

    /// Starts listening on all supported protocols. Ports in preferred_ports of config are tried first.
    /// On failure to listen on none of preferred_ports an OS randomly chosen port will be used for each supported
    /// protocol. The actual endpoints used will be returned on which it started listening for each
    /// protocol.
    // FIXME: Returning io::Result seems pointless since we always return Ok.
    pub fn start_accepting(&mut self) -> io::Result<Vec<Port>> {
        // We need to check for an instance of each supported protocol in the preferred_ports vector.
        //  For any protocol that doesn't have an entry, we should inject one (either random or 0).
        //  Currently, only TCP is supported.

        let ws = self.state.downgrade();

        let mut listening_ports = Vec::new();
        self.beacon_guid_and_port = match beacon::BroadcastAcceptor::new(self.config.beacon_port) {
            Ok(acceptor) => {
                let beacon_guid_and_port = (acceptor.beacon_guid(), acceptor.beacon_port());
                // let public_key =
                //     PublicKey::Asym(asymmetricbox::PublicKey([0u8; asymmetricbox::PUBLICKEYBYTES]));

                let mut bootstrap_handler = BootstrapHandler::new();
                self.listen(&self.config.preferred_ports.get(0).unwrap_or(&Port::Tcp(0)).clone());
                listening_ports = try!(lock_state(&ws, |s| {
                    let buf: Vec<Port> = s.listening_ports.iter().map(|s| s.clone()).collect();
                    Ok(buf)
                }));

                let mut contacts = Contacts::new();
                let listening_ips = getifaddrs();
                for port in &listening_ports {
                    for ip in &listening_ips {
                        contacts.push(Contact { endpoint: Endpoint::tcp((ip.addr.clone(), port.get_port())) });
                    }
                }

                let _ = bootstrap_handler.add_contacts(contacts);
                let _ = thread::Builder::new().name("ConnectionManager beacon acceptor".to_string())
                                              .spawn(move || {
                    while let Ok(mut transport) = acceptor.accept() {
                        let handler = BootstrapHandler::new();
                        let read_contacts = handler.get_serialised_contacts();
                        if read_contacts.is_ok() {
                            let _ = transport.sender.send(&read_contacts.unwrap());
                        }
                    }
                });
                Some(beacon_guid_and_port)
            },
            Err(_) => None
        };

        if self.beacon_guid_and_port.is_none() {
            self.listen(&self.config.preferred_ports.get(0).unwrap_or(&Port::Tcp(0)).clone());

            listening_ports = try!(lock_state(&ws, |s| {
                let buf: Vec<Port> = s.listening_ports.iter().map(|s| s.clone()).collect();
                Ok(buf)
            }));
        }
        Ok(listening_ports)
    }

    /// For API compatibilty, return a vector of listening endpoints
    pub fn start_listening2(&mut self) -> io::Result<Vec<Endpoint>> {
        let ports = try!(self.start_accepting());
        let mut endpoints = Vec::<Endpoint>::new();
        for port in ports {
            match port {
                Port::Tcp(p) => {
                    for ifaddr in getifaddrs() {
                        endpoints.push(match ifaddr.addr {
                            IpAddr::V4(a) => Endpoint::tcp((a, p)),
                            IpAddr::V6(a) => Endpoint::tcp((a, p)),
                        });
                    }
                },
                Port::Utp(p) => {
                    for ifaddr in getifaddrs() {
                        endpoints.push(match ifaddr.addr {
                            IpAddr::V4(a) => Endpoint::utp((a, p)),
                            IpAddr::V6(a) => Endpoint::utp((a, p)),
                        });
                    }
                },
            }
        }
        Ok(endpoints)
    }


    // NOTE this can be reused at other places.
    fn get_listening_endpoint(&self) -> io::Result<(Vec<Endpoint>)> {
        let ws = self.state.downgrade();
        let listening_ports = try!(lock_state(&ws, |s| {
            let buf: Vec<Port> = s.listening_ports.iter().map(|s| s.clone()).collect();
            Ok(buf)
        }));

        let mut endpoints = Vec::<Endpoint>::new();
        for port in listening_ports {
            match port {
                Port::Tcp(p) => {
                    for ifaddr in getifaddrs() {
                        endpoints.push(match ifaddr.addr {
                            IpAddr::V4(a) => Endpoint::tcp((a, p)),
                            IpAddr::V6(a) => Endpoint::tcp((a, p)),
                        });
                    }
                },
                Port::Utp(p) => {
                    for ifaddr in getifaddrs() {
                        endpoints.push(match ifaddr.addr {
                            IpAddr::V4(a) => Endpoint::utp((a, p)),
                            IpAddr::V6(a) => Endpoint::utp((a, p)),
                        });
                    }
                },
            }
        }
        Ok(endpoints)
    }

    /// This method tries to connect (bootstrap to exisiting network) to the default or provided
    /// list of bootstrap nodes.
    ///
    /// If `bootstrap_list` is `None`, it will attempt to read a local cached file to populate the
    /// list.  It will then try to connect to all of the endpoints in the list.  It will return
    /// once a connection with any of the endpoints is established with Ok(Endpoint) and it will
    /// drop all other ongoing attempts.  If this fails and `beacon_port` is `Some`, it will try to
    /// use the beacon port to connect to a peer on the same LAN.
    /// For more details on bootstrap cache file refer
    /// https://github.com/maidsafe/crust/blob/master/docs/bootstrap.md
    ///
    /// If `bootstrap_list` is `Some`, it will try to connect to all of the endpoints in the list.
    /// It will return once a connection with any of the endpoints is established with Ok(Endpoint)
    /// and it will drop all other ongoing attempts.  Note that `beacon_port` has no effect if
    /// `bootstrap_list` is `Some`; i.e. passing an explicit list ensures we only get connected to
    /// one of the nodes on the list - we don't fall back to use the beacon protocol.
    ///
    /// It will return Err if it fails to connect to any peer.
    pub fn bootstrap(&self, bootstrap_list: Option<Vec<Endpoint>>, beacon_port: Option<u16>) ->
            io::Result<Endpoint> {

        // overriding config file if beacon_port provided in api, remove once api is changed
        let beacon_port: u16 = beacon_port.unwrap_or(self.config.beacon_port);
        match bootstrap_list {
            Some(list) => self.bootstrap_off_list(list),
            None => {
                let mut combined_endpoint_list = self.seek_peers(beacon_port);
                if self.beacon_guid_and_port.is_some() {  // this node owns bs file
                    let handler = BootstrapHandler::new();
                    match handler.read_bootstrap_file() {
                        Ok(read_contacts) => {
                            for contacts in read_contacts.contacts {
                                combined_endpoint_list.push(contacts.endpoint);
                            }
                            for contacts in self.config.hard_coded_contacts.clone() {
                                combined_endpoint_list.push(contacts.endpoint);
                            }
                        },
                        _ => {},
                    }
                }
                self.bootstrap_off_list(combined_endpoint_list)
            },
        }
    }

    /// This should be called before destroying an instance of a ConnectionManager to allow the
    /// listener threads to join.  Once called, the ConnectionManager should be destroyed.
    pub fn stop(&mut self) {
        if let Some(beacon_guid_and_port) = self.beacon_guid_and_port {
            beacon::BroadcastAcceptor::stop(&beacon_guid_and_port);
            self.beacon_guid_and_port = None;
        }
        let mut listening_ports = Vec::<Port>::new();
        let weak_state = self.state.downgrade();
        {
            let _ = lock_mut_state(&weak_state, |state: &mut State| {
                for itr in &state.listening_ports {
                    listening_ports.push(itr.clone());
                }
                state.listening_ports.clear();
                state.stop_called = true;
                Ok(())
            });
        }
        // println!("connection_manager::stop There are {} TCP ports being listened on", listening_ports.len());
        for port in listening_ports {
            let _ = transport::connect(Endpoint::tcp(("127.0.0.1", port.get_port()))).unwrap();
        }
    }

    /// Opens a connection to a remote peer. `endpoints` is a vector of addresses of the remote
    /// peer. All the endpoints will be tried. As soon as a connection is established, it will drop
    /// all other ongoing attempts. On success `Event::NewConnection` with connected `Endpoint` will
    /// be sent to the event channel. On failure, nothing is reported.
    /// Failed attempts are not notified back up to the caller. If the caller wants to know of a
    /// failed attempt, it must maintain a record of the attempt itself which times out if a
    /// corresponding Event::NewConnection isn't received
    /// For details on handling of connect in different protocol refer
    /// https://github.com/dirvine/crust/blob/master/docs/connect.md
    pub fn connect(&self, endpoints: Vec<Endpoint>) {
        let ws = self.state.downgrade();
        {
            let result = lock_mut_state(&ws, |s: &mut State| {
                for endpoint in &endpoints {
                    if s.connections.contains_key(&endpoint) {
                        return Err(io::Error::new(io::ErrorKind::AlreadyExists,
                                                  "Already connected"))
                    }
                }
                Ok(())
            });
            if result.is_err() {
                return
            }
        }
        let is_broadcast_acceptor = self.beacon_guid_and_port.is_some();
        let _ = thread::Builder::new().name("ConnectionManager connect".to_string()).spawn(move || {
            for endpoint in &endpoints {
                let ws = ws.clone();
                let result = transport::connect(endpoint.clone())
                              .and_then(|trans| handle_connect(ws, trans,
                                        is_broadcast_acceptor));
                if result.is_ok() { return; }
            }
        });
    }

    /// Sends a message to specified address (endpoint). Returns Ok(()) if the sending might
    /// succeed, and returns an Err if the address is not connected. Return value of Ok does not
    /// mean that the data will be received. It is possible for the corresponding connection to hang
    /// up immediately after this function returns Ok.
    pub fn send(&self, endpoint: Endpoint, message: Bytes) -> io::Result<()> {
        let ws = self.state.downgrade();

        let writer_channel = try!(lock_state(&ws, |s| {
            match s.connections.get(&endpoint) {
                Some(c) =>  Ok(c.writer_channel.clone()),
                None => Err(io::Error::new(io::ErrorKind::NotConnected, "?"))
            }
        }));

        let send_result = writer_channel.send(message);
        let cant_send = io::Error::new(io::ErrorKind::BrokenPipe, "?");
        send_result.map_err(|_|cant_send)
    }

    /// Closes connection with the specified endpoint.
    pub fn drop_node(&self, endpoint: Endpoint) {
        let mut ws = self.state.downgrade();
        let _ = lock_mut_state(&mut ws, |s: &mut State| {
            let _ = s.connections.remove(&endpoint);
            Ok(())
        });
    }

    /// Returns beacon acceptor port if beacon acceptor is accepting, otherwise returns `None`
    /// (beacon port may be taken by another process). Only useful for tests.
<<<<<<< HEAD
=======
    #[cfg(test)]
>>>>>>> 0556145c
    pub fn get_beacon_acceptor_port(&self) -> Option<u16> {
        match self.beacon_guid_and_port {
            Some(beacon_guid_and_port) => Some(beacon_guid_and_port.1),
            None => None,
        }
    }

    /// Uses beacon to try and collect potential bootstrap endpoints from peers on the same subnet.
    fn seek_peers(&self, beacon_port: u16) -> Vec<Endpoint> {
        // Retrieve list of peers' TCP listeners who are on same subnet as us
        let beacon_guid = self.beacon_guid_and_port
            .map(|beacon_guid_and_port| beacon_guid_and_port.0);
        let peer_addresses = match beacon::seek_peers(beacon_port, beacon_guid) {
            Ok(peers) => peers,
            Err(_) => return Vec::<Endpoint>::new(),
        };

        // For each contact, connect and receive their list of bootstrap contacts
        let mut endpoints: Vec<Endpoint> = vec![];
        for peer in peer_addresses {
            let transport = transport::connect(transport::Endpoint::Tcp(peer)).unwrap();
            let contacts_str = match transport.receiver.receive() {
                Ok(message) => message,
                Err(_) => {
                    continue
                },
            };

            match parse_contacts(contacts_str) {
                Some(contacts) => {
                    for contact in contacts {
                        endpoints.push(contact.endpoint);
                    }
                },
                None => continue
            }
        }

        endpoints
    }

    fn bootstrap_off_list(&self, mut bootstrap_list: Vec<Endpoint>) -> io::Result<Endpoint> {
        // remove own endpoints
        let own_listening_endpoint = try!(self.get_listening_endpoint());
        bootstrap_list.retain(|x| !own_listening_endpoint.contains(&x));

        let mut vec_deferred = vec![];
        for endpoint in bootstrap_list {
            let state_cloned = self.state.clone();
            let beacon_guid_and_port_is_some = self.beacon_guid_and_port.is_some();
            vec_deferred.push(Deferred::new(move || {
                match transport::connect(endpoint.clone()) {
                    Ok(trans) => {
                        let ep = trans.remote_endpoint.clone();
                        let _ = try!(handle_connect(state_cloned.downgrade(), trans,
                                                    beacon_guid_and_port_is_some ));
                        return Ok(ep)
                    },
                    Err(e) => Err(e),
                }
            }));
        }
        let res = Deferred::first_to_promise(1,false,vec_deferred, ControlFlow::ParallelLimit(15)).sync();
        if let Ok(v) = res {
            if v.len() > 0 { return Ok(v[0].clone()) }
        }
        // FIXME: The result should probably be Option<Endpoint>
        Err(io::Error::new(io::ErrorKind::Other, "No bootstrap node got connected"))
    }

    fn listen(&self, port: &Port) {
        let acceptor = transport::new_acceptor(port).unwrap();
        let local_port = acceptor.local_port();

        let mut weak_state = self.state.downgrade();

        let _ = lock_mut_state(&mut weak_state, |s| Ok(s.listening_ports.insert(local_port)));

        let _ = thread::Builder::new().name("ConnectionManager listen".to_string()).spawn(move || {
            while let Ok(trans) = transport::accept(&acceptor) {
                let weak_state_copy = weak_state.clone();
                let mut stop_called = false;
                {
                    let _ = lock_mut_state(&weak_state_copy, |state: &mut State| {
                        stop_called = state.stop_called;
                        Ok(())
                    });
                }
                if stop_called {
                    break
                }
                let _ = thread::Builder::new().name("ConnectionManager accept".to_string())
                                              .spawn(move || {
                    let _ = handle_accept(weak_state_copy, trans);
                });
            }
        });
    }
}

impl Drop for ConnectionManager {
    fn drop(&mut self) {
        self.stop();
    }
}

// fn notify_user(state: &WeakState, event: Event) -> io::Result<()> {
//     lock_state(state, |s| {
//         s.event_pipe.send(event)
//         .map_err(|_|io::Error::new(io::ErrorKind::BrokenPipe, "failed to notify_user"))
//     })
// }

fn lock_state<T, F: FnOnce(&State) -> io::Result<T>>(state: &WeakState, f: F) -> io::Result<T> {
    state.upgrade().ok_or(io::Error::new(io::ErrorKind::Interrupted,
                                         "Can't dereference weak"))
    .and_then(|arc_state| {
        let opt_state = arc_state.lock();
        match opt_state {
            Ok(s)  => f(&s),
            Err(_) => Err(io::Error::new(io::ErrorKind::Interrupted, "?"))
        }
    })
}

fn lock_mut_state<T, F: FnOnce(&mut State) -> io::Result<T>>(state: &WeakState, f: F) -> io::Result<T> {
    state.upgrade().ok_or(io::Error::new(io::ErrorKind::Interrupted,
                                         "Can't dereference weak"))
    .and_then(move |arc_state| {
        let opt_state = arc_state.lock();
        match opt_state {
            Ok(mut s)  => f(&mut s),
            Err(_) => Err(io::Error::new(io::ErrorKind::Interrupted, "?"))
        }
    })
}

fn handle_accept(mut state: WeakState, trans: transport::Transport) -> io::Result<Endpoint> {
    let remote_ep = trans.remote_endpoint.clone();
    register_connection(&mut state, trans, Event::NewConnection(remote_ep))
}

fn handle_connect(mut state: WeakState, trans: transport::Transport,
                  is_broadcast_acceptor: bool) -> io::Result<Endpoint> {
    let remote_ep = trans.remote_endpoint.clone();
    let endpoint = register_connection(&mut state, trans, Event::NewConnection(remote_ep));
    if is_broadcast_acceptor {
        if let Ok(ref endpoint) = endpoint {
            let mut contacts = Contacts::new();
            // TODO PublicKey for contact required...
            // let public_key = PublicKey::Asym(asymmetricbox::PublicKey([0u8; asymmetricbox::PUBLICKEYBYTES]));
            contacts.push(Contact {  endpoint: endpoint.clone()});
            let mut bootstrap_handler = BootstrapHandler::new();
            let _ = bootstrap_handler.add_contacts(contacts);
        }
    }
    endpoint
}

fn register_connection(state: &mut WeakState, trans: transport::Transport,
                       event_to_user: Event) -> io::Result<Endpoint> {
    let state2 = state.clone();

    lock_mut_state(state, move |s: &mut State| {
        if s.connections.contains_key(&trans.remote_endpoint) {
            return Err(io::Error::new(io::ErrorKind::AlreadyExists, "Already connected"))
        }
        let (tx, rx) = mpsc::channel();
        start_writing_thread(state2.clone(), trans.sender, trans.remote_endpoint.clone(), rx);
        start_reading_thread(state2, trans.receiver, trans.remote_endpoint.clone(),
                             s.event_pipe.clone());
        let _ = s.connections.insert(trans.remote_endpoint.clone(), Connection{writer_channel: tx});
        let _ = s.event_pipe.send(event_to_user);
        Ok(trans.remote_endpoint)
    })
}

fn unregister_connection(state: WeakState, his_ep: Endpoint) {
    let _ = lock_mut_state(&state, |s| {
        if s.connections.remove(&his_ep).is_some() {
            // Only send the event if the connection was there
            // to avoid duplicate events.
            let _ = s.event_pipe.send(Event::LostConnection(his_ep));
        }
        Ok(())
    });
}

// pushing events out to event_pipe
fn start_reading_thread(state: WeakState,
                        receiver: transport::Receiver,
                        his_ep: Endpoint,
                        sink: mpsc::Sender<Event>) {
    let _ = thread::Builder::new().name("ConnectionManager reader".to_string()).spawn(move || {
        while let Ok(msg) = receiver.receive() {
            if sink.send(Event::NewMessage(his_ep.clone(), msg)).is_err() {
                break
            }
        }
        unregister_connection(state, his_ep);
    });
}

// pushing messages out to socket
fn start_writing_thread(state: WeakState,
                        mut sender: transport::Sender,
                        his_ep: Endpoint,
                        writer_channel: mpsc::Receiver<Bytes>) {
    let _ = thread::Builder::new().name("ConnectionManager writer".to_string()).spawn(move || {
        for msg in writer_channel.iter() {
            if sender.send(&msg).is_err() {
                break;
            }
        }
        unregister_connection(state, his_ep);
    });
}


#[cfg(test)]
mod test {
    use super::*;
    use std::thread::spawn;
    use std::thread;
    use std::sync::mpsc::{Receiver, Sender, channel};
    use rustc_serialize::{Decodable, Encodable};
    use cbor::{Encoder, Decoder};
    use transport::{Endpoint, Port};
    use std::sync::{Mutex, Arc};
    use config_utils::{Config, Contacts, write_file};
<<<<<<< HEAD
    use tempfile::NamedTempFile;
=======
    use tempdir::TempDir;
>>>>>>> 0556145c
    use std::path::PathBuf;

    fn encode<T>(value: &T) -> Bytes where T: Encodable
    {
        let mut enc = Encoder::from_memory();
        let _ = enc.encode(&[value]);
        enc.into_bytes()
    }

    fn decode<T>(bytes: Bytes) -> T where T: Decodable {
        let mut dec = Decoder::from_bytes(&bytes[..]);
        dec.decode().next().unwrap().unwrap()
    }

    const  NETWORK_SIZE: u32 = 10;
    const  MESSAGE_PER_NODE: u32 = 10;

     struct Node {
         conn_mgr: ConnectionManager,
         listening_port: Port,
         connected_eps: Arc<Mutex<Vec<Endpoint>>>
     }

     #[derive(Debug)]
     struct Stats {
         new_connections_count: u32,
         messages_count: u32,
         lost_connection_count: u32
     }

     impl Node {
         pub fn new(mut cm: ConnectionManager) -> Node {
             let ports =  cm.start_accepting().unwrap();
             Node { conn_mgr: cm, listening_port: ports[0].clone(), connected_eps: Arc::new(Mutex::new(Vec::new())) }
         }
     }

     fn get_port(node: &Arc<Mutex<Node>>) -> Port {
         let node = node.clone();
         let node = node.lock().unwrap();
         node.listening_port.clone()
     }

     fn get_connected_eps(node: &Arc<Mutex<Node>>) -> Vec<Endpoint> {
         let node = node.clone();
         let node = node.lock().unwrap();
         let eps = node.connected_eps.clone();
         let connected_eps = eps.lock().unwrap();
         connected_eps.clone()
     }

     struct Network {
         nodes: Vec<Arc<Mutex<Node>>>
     }

     impl Network {
         pub fn add(&mut self, config_path: Option<PathBuf>) -> (Receiver<Event>, Port, Option<u16>, Arc<Mutex<Vec<Endpoint>>>) {
             let (cm_i, cm_o) = channel();
             let node = Node::new(ConnectionManager::new(cm_i, config_path));
             let port = node.listening_port.clone();
             let connected_eps = node.connected_eps.clone();
             let beacon_port = node.conn_mgr.get_beacon_acceptor_port();
             self.nodes.push(Arc::new(Mutex::new(node)));
             (cm_o, port, beacon_port, connected_eps)
         }
     }

<<<<<<< HEAD
    fn make_temp_config(beacon_port: Option<u16>) -> NamedTempFile {
=======
    fn make_temp_config(beacon_port: Option<u16>) -> (PathBuf, TempDir) {
        let temp_dir = TempDir::new("crust_peer").unwrap();
        let mut config_file_path = temp_dir.path().to_path_buf();
        config_file_path.push("crust_test.config");

>>>>>>> 0556145c
        let config = Config{ preferred_ports: vec![Port::Tcp(0)],
                              hard_coded_contacts: Contacts::new(),
                              beacon_port: beacon_port.unwrap_or(0u16),
                           };
        write_file(&config_file_path, &config).unwrap();
        (config_file_path, temp_dir)
    }

#[test]
    fn bootstrap() {
        let (cm1_i, _) = channel();
        let config_file1 = make_temp_config(None);

<<<<<<< HEAD
        let mut cm1 = ConnectionManager::new(cm1_i, Some(temp_config1.path().to_path_buf()));
        let cm1_eps = cm1.start_accepting().unwrap();

        thread::sleep_ms(1000);
        let temp_config2 = make_temp_config(cm1.get_beacon_acceptor_port());

        let (cm2_i, _) = channel();
        let mut cm2 = ConnectionManager::new(cm2_i, Some(temp_config2.path().to_path_buf()));
        let cm2_eps = cm2.start_accepting().unwrap();
        println!("   cm2 listening port {}", cm2_eps[0].get_port());
        match cm2.bootstrap(None, cm1.get_beacon_acceptor_port()) {
=======
        let mut cm1 = ConnectionManager::new(cm1_i, Some(config_file1.0.clone()));
        let (cm1_eps, _) = cm1.start_listening(vec![Port::Tcp(0)], None).unwrap();
        let beacon_port = cm1.get_beacon_acceptor_port();
        assert!(beacon_port.is_some());
        println!("   cm1 listening port {} beaconing port {}", cm1_eps[0].get_port(), beacon_port.unwrap());
        thread::sleep_ms(1000);
        let config_file2 = make_temp_config(Some(beacon_port.unwrap()));

        let (cm2_i, _) = channel();
        let mut cm2 = ConnectionManager::new(cm2_i, Some(config_file2.0.clone()));
        let (cm2_eps, _) = cm2.start_listening(vec![Port::Tcp(0)], beacon_port.clone()).unwrap();
        println!("   cm2 listening port {}", cm2_eps[0].get_port());
        match cm2.bootstrap(None, None) {
>>>>>>> 0556145c
            Ok(ep) => { assert_eq!(ep.get_address().port(), cm1_eps[0].get_port()); },
            Err(_) => { panic!("Failed to bootstrap"); }
        }
    }

    #[test]
    fn connection_manager() {
        // Wait 2 seconds until previous bootstrap test ends. If not, that test connects to these endpoints.
        thread::sleep_ms(2000);
        let run_cm = |cm: ConnectionManager, o: Receiver<Event>| {
            spawn(move || {
                for i in o.iter() {
                    match i {
                        Event::NewConnection(other_ep) => {
                            // println!("Connected {:?}", other_ep);
                            let _ = cm.send(other_ep.clone(), encode(&"hello world".to_string()));
                        },
                        Event::NewMessage(_, _) => {
                            // println!("New message from {:?} data:{:?}",
                            //          from_ep, decode::<String>(data));
                            break;
                        },
                        Event::LostConnection(_) => {
                            // println!("Lost connection to {:?}", other_ep);
                        }
                    }
                }
                // println!("done");
            })
        };

        let mut temp_configs = vec![make_temp_config(None)];

        let (cm1_i, cm1_o) = channel();
<<<<<<< HEAD
        let mut cm1 = ConnectionManager::new(cm1_i, Some(temp_configs.last().unwrap().path().to_path_buf()));
        let cm1_ports = cm1.start_accepting().unwrap();
=======
        let mut cm1 = ConnectionManager::new(cm1_i, Some(temp_configs.last().unwrap().0.clone()));
        let (cm1_ports, _) = cm1.start_listening(vec![Port::Tcp(0)], None).unwrap();
        let beacon_port = cm1.get_beacon_acceptor_port();
>>>>>>> 0556145c
        let cm1_eps = cm1_ports.iter().map(|p| Endpoint::tcp(("127.0.0.1", p.get_port())));

        temp_configs.push(make_temp_config(cm1.get_beacon_acceptor_port()));

        let (cm2_i, cm2_o) = channel();
<<<<<<< HEAD
        let mut cm2 = ConnectionManager::new(cm2_i, Some(temp_configs.last().unwrap().path().to_path_buf()));
        let cm2_ports = cm2.start_accepting().unwrap();
=======
        let mut cm2 = ConnectionManager::new(cm2_i, Some(temp_configs.last().unwrap().0.clone()));
        let (cm2_ports, _) = cm2.start_listening(vec![Port::Tcp(0)], None).unwrap();
>>>>>>> 0556145c
        let cm2_eps = cm2_ports.iter().map(|p| Endpoint::tcp(("127.0.0.1", p.get_port())));
        cm2.connect(cm1_eps.collect());
        cm1.connect(cm2_eps.collect());

        let runner1 = run_cm(cm1, cm1_o);
        let runner2 = run_cm(cm2, cm2_o);

        assert!(runner1.join().is_ok());
        assert!(runner2.join().is_ok());
    }

    #[test]
    #[ignore]
    fn network() {
        let run_cm = |tx: Sender<Event>, o: Receiver<Event>, conn_eps: Arc<Mutex<Vec<Endpoint>>>| {
            spawn(move || {
                let count: u32 = 0;
                for i in o.iter() {
                    let _ = tx.send(i.clone());
                    match i {
                        Event::NewConnection(other_ep) => {
                            let mut connected_eps = conn_eps.lock().unwrap();
                            connected_eps.push(other_ep);
                        },
                        Event::NewMessage(_, _) => {
                            if count == MESSAGE_PER_NODE * (NETWORK_SIZE - 1) {
                                break;
                            }
                        },
                        Event::LostConnection(_) => {
                        }
                    }
                }
                // println!("done");
            })
        };

        let stats_accumulator = |stats: Arc<Mutex<Stats>>, stats_rx: Receiver<Event>|
            spawn(move || {
                for event in stats_rx.iter() {
                    let mut stat = stats.lock().unwrap();
                    match event {
                            Event::NewConnection(_) => {
                            stat.new_connections_count += 1;
                        },
                        Event::NewMessage(_, data) => {
                            let data_str = decode::<String>(data);
                            if data_str == "EXIT" {
                                break;
                            }
                            stat.messages_count += 1;
                            if stat.messages_count == NETWORK_SIZE * MESSAGE_PER_NODE * (NETWORK_SIZE - 1) {
                                break;
                            }
                        },
                        Event::LostConnection(_) => {
                            stat.lost_connection_count += 1;
                        }
                    }
                }
            });

        let run_terminate = |ep: Endpoint, tx: Sender<Event>|
            spawn(move || {
                thread::sleep_ms(5000);
                let _ = tx.send(Event::NewMessage(ep, encode(&"EXIT".to_string())));
                });

        let mut network = Network { nodes: Vec::new() };
        let mut temp_configs = vec![make_temp_config(None)];
        let stats = Arc::new(Mutex::new(Stats {new_connections_count: 0, messages_count: 0, lost_connection_count: 0}));
        let (stats_tx, stats_rx) = channel::<Event>();
        let mut runners = Vec::new();
        let mut beacon_port: Option<u16> = None;
        for index in 0..NETWORK_SIZE {
            if index != 0 {
                temp_configs.push(make_temp_config(beacon_port));
            } else {
                temp_configs.push(make_temp_config(None));
            }
            let (receiver, _, port, connected_eps) = network.add(Some(temp_configs.last().unwrap().path().to_path_buf()));
            if index == 0 {
                beacon_port = port;
            }
            let runner = run_cm(stats_tx.clone(), receiver, connected_eps);
            runners.push(runner);
        }

        let run_stats = stats_accumulator(stats.clone(), stats_rx);

        let mut listening_ports = Vec::new();

        for node in network.nodes.iter() {
            listening_ports.push(get_port(node));
        }

        for node in network.nodes.iter() {
            for port in listening_ports.iter().filter(|&ep| get_port(node).ne(ep)) {
                let node = node.clone();
                let ep = Endpoint::tcp(("127.0.0.1", port.get_port()));
                let _ = spawn(move || {
                    let node = node.lock().unwrap();
                    node.conn_mgr.connect(vec![ep]);
                });
            }
        }

        for node in network.nodes.iter() {
            let mut eps_size = get_connected_eps(node).len();
            while eps_size < (NETWORK_SIZE - 1) as usize {
                eps_size = get_connected_eps(node).len();
            }
        }

        for node in network.nodes.iter() {
            let connected_eps = get_connected_eps(node);
            for end_point in connected_eps.iter() {
                for _ in 0..MESSAGE_PER_NODE {
                    let node = node.clone();
                    let ep = end_point.clone();
                    let _ = spawn(move || {
                        let node = node.lock().unwrap();
                        let _ = node.conn_mgr.send(ep.clone(), encode(&"MESSAGE".to_string()));
                    });
                }
            }
        }

        let _ = run_terminate(Endpoint::tcp(("127.0.0.1", listening_ports[0].get_port())), stats_tx.clone()).join();

        let _ = run_stats.join();

        for _ in 0..NETWORK_SIZE {
            let _ = network.nodes.remove(0);
        }

        for runner in runners.pop() {
            let _ = runner.join();
        }

        let stats_copy = stats.clone();
        let stat = stats_copy.lock().unwrap();
        // It is currently not the case that ConnectionManager guarantees at
        // most one connection between any two peers (although it does make
        // some effort in the `connect` function to do so). It is currently
        // in the TODO. When/if this will be the case, replace the >= operator
        // with ==.
        assert!(stat.new_connections_count >= NETWORK_SIZE * (NETWORK_SIZE - 1));
        assert_eq!(stat.messages_count,  NETWORK_SIZE * MESSAGE_PER_NODE * (NETWORK_SIZE - 1));
        assert_eq!(stat.lost_connection_count, 0);
    }

    #[test]
    fn connection_manager_start() {
        // Wait 2 seconds until previous bootstrap test ends. If not, that test connects to these endpoints.
        thread::sleep_ms(2000);
        let temp_config = make_temp_config(None);

        let (cm_tx, cm_rx) = channel();
<<<<<<< HEAD
        let mut cm = ConnectionManager::new(cm_tx, Some(temp_config.path().to_path_buf()));
        let cm_listen_ports = match cm.start_accepting() {
            Ok(result) => result,
=======
        let mut cm = ConnectionManager::new(cm_tx, Some(temp_config.0.clone()));
        let cm_listen_ports = match cm.start_listening(vec![Port::Tcp(0)], Some(0)) {
            Ok(result) => result.0,
>>>>>>> 0556145c
            Err(_) => panic!("main connection manager start_listening failure")
        };
        let cm_listen_addrs = cm_listen_ports.iter().map(|p| Endpoint::tcp(("127.0.0.1", p.get_port()))).collect();

        let thread = spawn(move || {
           loop {
                let event = cm_rx.recv();
                if event.is_err() {
                  // println!("stop listening");
                  break;
                }
                match event.unwrap() {
                    Event::NewMessage(_, _) => {
                        // println!("received from {} with a new message : {}",
                        //          match endpoint { Endpoint::Tcp(socket_addr) => socket_addr },
                        //          match String::from_utf8(bytes) { Ok(msg) => msg, Err(_) => "unknown msg".to_string() });
                    },
                    Event::NewConnection(_) => {
                        // println!("adding new node:{}", match endpoint { Endpoint::Tcp(socket_addr) => socket_addr });
                    },
                    Event::LostConnection(_) => {
                        // println!("dropping node:{}", match endpoint { Endpoint::Tcp(socket_addr) => socket_addr });
                        break;
                    }
                }
            }
          });
        thread::sleep_ms(100);

        let _ = spawn(move || {
            let temp_config = make_temp_config(None);
            let (cm_aux_tx, _) = channel();
            let mut cm_aux = ConnectionManager::new(cm_aux_tx, Some(temp_config.0));
            // setting the listening port to be greater than 4455 will make the test hanging
            let _ = match cm_aux.start_accepting() {
                Ok(result) => {
                      // println!("aux listening on {} ",
                      //          match result.0[0].clone() { Endpoint::Tcp(socket_addr) => { socket_addr } });
                      result[0].clone()
                    },
                Err(_) => panic!("aux connection manager start_listening failure")
            };
            // changing this to cm_beacon_addr will make the test hanging
            cm_aux.connect(cm_listen_addrs);
        }).join();
        thread::sleep_ms(100);

        let _ = thread.join();
    }
}<|MERGE_RESOLUTION|>--- conflicted
+++ resolved
@@ -352,10 +352,7 @@
 
     /// Returns beacon acceptor port if beacon acceptor is accepting, otherwise returns `None`
     /// (beacon port may be taken by another process). Only useful for tests.
-<<<<<<< HEAD
-=======
     #[cfg(test)]
->>>>>>> 0556145c
     pub fn get_beacon_acceptor_port(&self) -> Option<u16> {
         match self.beacon_guid_and_port {
             Some(beacon_guid_and_port) => Some(beacon_guid_and_port.1),
@@ -586,11 +583,7 @@
     use transport::{Endpoint, Port};
     use std::sync::{Mutex, Arc};
     use config_utils::{Config, Contacts, write_file};
-<<<<<<< HEAD
-    use tempfile::NamedTempFile;
-=======
     use tempdir::TempDir;
->>>>>>> 0556145c
     use std::path::PathBuf;
 
     fn encode<T>(value: &T) -> Bytes where T: Encodable
@@ -658,15 +651,11 @@
          }
      }
 
-<<<<<<< HEAD
-    fn make_temp_config(beacon_port: Option<u16>) -> NamedTempFile {
-=======
     fn make_temp_config(beacon_port: Option<u16>) -> (PathBuf, TempDir) {
         let temp_dir = TempDir::new("crust_peer").unwrap();
         let mut config_file_path = temp_dir.path().to_path_buf();
         config_file_path.push("crust_test.config");
 
->>>>>>> 0556145c
         let config = Config{ preferred_ports: vec![Port::Tcp(0)],
                               hard_coded_contacts: Contacts::new(),
                               beacon_port: beacon_port.unwrap_or(0u16),
@@ -680,33 +669,17 @@
         let (cm1_i, _) = channel();
         let config_file1 = make_temp_config(None);
 
-<<<<<<< HEAD
-        let mut cm1 = ConnectionManager::new(cm1_i, Some(temp_config1.path().to_path_buf()));
+        let mut cm1 = ConnectionManager::new(cm1_i, Some(config_file1.0.clone()));
         let cm1_eps = cm1.start_accepting().unwrap();
 
         thread::sleep_ms(1000);
-        let temp_config2 = make_temp_config(cm1.get_beacon_acceptor_port());
+        let config_file2 = make_temp_config(cm1.get_beacon_acceptor_port());
 
         let (cm2_i, _) = channel();
-        let mut cm2 = ConnectionManager::new(cm2_i, Some(temp_config2.path().to_path_buf()));
+        let mut cm2 = ConnectionManager::new(cm2_i, Some(config_file2.0.clone()));
         let cm2_eps = cm2.start_accepting().unwrap();
         println!("   cm2 listening port {}", cm2_eps[0].get_port());
         match cm2.bootstrap(None, cm1.get_beacon_acceptor_port()) {
-=======
-        let mut cm1 = ConnectionManager::new(cm1_i, Some(config_file1.0.clone()));
-        let (cm1_eps, _) = cm1.start_listening(vec![Port::Tcp(0)], None).unwrap();
-        let beacon_port = cm1.get_beacon_acceptor_port();
-        assert!(beacon_port.is_some());
-        println!("   cm1 listening port {} beaconing port {}", cm1_eps[0].get_port(), beacon_port.unwrap());
-        thread::sleep_ms(1000);
-        let config_file2 = make_temp_config(Some(beacon_port.unwrap()));
-
-        let (cm2_i, _) = channel();
-        let mut cm2 = ConnectionManager::new(cm2_i, Some(config_file2.0.clone()));
-        let (cm2_eps, _) = cm2.start_listening(vec![Port::Tcp(0)], beacon_port.clone()).unwrap();
-        println!("   cm2 listening port {}", cm2_eps[0].get_port());
-        match cm2.bootstrap(None, None) {
->>>>>>> 0556145c
             Ok(ep) => { assert_eq!(ep.get_address().port(), cm1_eps[0].get_port()); },
             Err(_) => { panic!("Failed to bootstrap"); }
         }
@@ -741,26 +714,15 @@
         let mut temp_configs = vec![make_temp_config(None)];
 
         let (cm1_i, cm1_o) = channel();
-<<<<<<< HEAD
-        let mut cm1 = ConnectionManager::new(cm1_i, Some(temp_configs.last().unwrap().path().to_path_buf()));
+        let mut cm1 = ConnectionManager::new(cm1_i, Some(temp_configs.last().unwrap().0.clone()));
         let cm1_ports = cm1.start_accepting().unwrap();
-=======
-        let mut cm1 = ConnectionManager::new(cm1_i, Some(temp_configs.last().unwrap().0.clone()));
-        let (cm1_ports, _) = cm1.start_listening(vec![Port::Tcp(0)], None).unwrap();
-        let beacon_port = cm1.get_beacon_acceptor_port();
->>>>>>> 0556145c
         let cm1_eps = cm1_ports.iter().map(|p| Endpoint::tcp(("127.0.0.1", p.get_port())));
 
         temp_configs.push(make_temp_config(cm1.get_beacon_acceptor_port()));
 
         let (cm2_i, cm2_o) = channel();
-<<<<<<< HEAD
-        let mut cm2 = ConnectionManager::new(cm2_i, Some(temp_configs.last().unwrap().path().to_path_buf()));
+        let mut cm2 = ConnectionManager::new(cm2_i, Some(temp_configs.last().unwrap().0.clone()));
         let cm2_ports = cm2.start_accepting().unwrap();
-=======
-        let mut cm2 = ConnectionManager::new(cm2_i, Some(temp_configs.last().unwrap().0.clone()));
-        let (cm2_ports, _) = cm2.start_listening(vec![Port::Tcp(0)], None).unwrap();
->>>>>>> 0556145c
         let cm2_eps = cm2_ports.iter().map(|p| Endpoint::tcp(("127.0.0.1", p.get_port())));
         cm2.connect(cm1_eps.collect());
         cm1.connect(cm2_eps.collect());
@@ -841,7 +803,7 @@
             } else {
                 temp_configs.push(make_temp_config(None));
             }
-            let (receiver, _, port, connected_eps) = network.add(Some(temp_configs.last().unwrap().path().to_path_buf()));
+            let (receiver, _, port, connected_eps) = network.add( Some(temp_configs.last().unwrap().0.clone()));
             if index == 0 {
                 beacon_port = port;
             }
@@ -913,22 +875,16 @@
         assert_eq!(stat.lost_connection_count, 0);
     }
 
-    #[test]
+#[test]
     fn connection_manager_start() {
         // Wait 2 seconds until previous bootstrap test ends. If not, that test connects to these endpoints.
         thread::sleep_ms(2000);
         let temp_config = make_temp_config(None);
 
         let (cm_tx, cm_rx) = channel();
-<<<<<<< HEAD
-        let mut cm = ConnectionManager::new(cm_tx, Some(temp_config.path().to_path_buf()));
+        let mut cm = ConnectionManager::new(cm_tx, Some(temp_config.0.clone()));
         let cm_listen_ports = match cm.start_accepting() {
             Ok(result) => result,
-=======
-        let mut cm = ConnectionManager::new(cm_tx, Some(temp_config.0.clone()));
-        let cm_listen_ports = match cm.start_listening(vec![Port::Tcp(0)], Some(0)) {
-            Ok(result) => result.0,
->>>>>>> 0556145c
             Err(_) => panic!("main connection manager start_listening failure")
         };
         let cm_listen_addrs = cm_listen_ports.iter().map(|p| Endpoint::tcp(("127.0.0.1", p.get_port()))).collect();
