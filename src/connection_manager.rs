// Copyright 2015 MaidSafe.net limited
//
// This SAFE Network Software is licensed to you under (1) the MaidSafe.net Commercial License,
// version 1.0 or later, or (2) The General Public License (GPL), version 3, depending on which
// licence you accepted on initial access to the Software (the "Licences").
//
// By contributing code to the SAFE Network Software, or to this project generally, you agree to be
// bound by the terms of the MaidSafe Contributor Agreement, version 1.0, found in the root
// directory of this project at LICENSE, COPYING and CONTRIBUTOR respectively and also
// available at: http://maidsafe.net/network-platform-licensing
//
// Unless required by applicable law or agreed to in writing, the SAFE Network Software distributed
// under the GPL Licence is distributed on an "AS IS" BASIS, WITHOUT WARRANTIES OR CONDITIONS
// OF ANY KIND, either express or implied.
//
// Please review the Licences for the specific language governing permissions and limitations relating to
// use of the SAFE Network Software.

use std::io::Error as IoError;
use std::io;
use std::collections::{HashMap, HashSet};
use std::thread::spawn;
use std::sync::mpsc::channel;
use std::sync::mpsc::{Receiver, Sender};
use std::sync::{Arc, Mutex, Weak};
use std::sync::mpsc;
use transport::{Endpoint, Port};
use transport;
use beacon;
use bootstrap::{BootStrapHandler, BootStrapContacts, Contact, PublicKey};
use sodiumoxide::crypto::asymmetricbox;

pub type Bytes = Vec<u8>;
pub type IoResult<T> = Result<T, IoError>;

// FIXME: Do we need these? If yes, do they need to be public?
pub type IoReceiver<T> = Receiver<T>;
pub type IoSender<T>   = Sender<T>;

type WeakState = Weak<Mutex<State>>;

/// A structure representing a connection manager
pub struct ConnectionManager {
    state: Arc<Mutex<State>>,
    is_beacon_server: bool,
}

/// Enum representing different events that will be sent over the asynchronous channel to the user
/// of this module.
#[derive(Debug, PartialEq, Eq)]
pub enum Event {
    NewMessage(Endpoint, Bytes),
    NewConnection(Endpoint),
    LostConnection(Endpoint),
}

struct Connection {
    writer_channel: mpsc::Sender<Bytes>,
}

struct State {
    event_pipe:    IoSender<Event>,
    connections:   HashMap<Endpoint, Connection>,
    listening_eps: HashSet<Endpoint>,
}

impl ConnectionManager {
    /// Constructs a connection manager. User needs to create an asynchronous channel, and provide
    /// the sender half to this method. Receiver will receive all `Event`s from this library.
    pub fn new(event_pipe: IoSender<Event>) -> ConnectionManager {
        let state = Arc::new(Mutex::new(State{ event_pipe:    event_pipe,
                                               connections:   HashMap::new(),
                                               listening_eps: HashSet::new(),
                                             }));
        ConnectionManager { state: state, is_beacon_server: false }
    }

    /// Starts listening on all supported protocols. Specified hint will be tried first. If it fails
    /// to start on these, it defaults to random / OS provided endpoints for each supported
    /// protocol. The actual endpoints used will be returned on which it started listening for each
    /// protocol.
    pub fn start_listening(&mut self, hint: Vec<Port>,bootstrap_port: Option<Port>) -> IoResult<Vec<Endpoint>> {
        // FIXME: Returning IoResult seems pointless since we always return Ok.
        let end_points = hint.iter().filter_map(|port| self.listen(port).ok()).collect::<Vec<_>>();
        match end_points[0].clone() {
            Endpoint::Tcp(socket_addr) => {
                let beacon_server = beacon::listen_for_broadcast(bootstrap_port);
                match beacon_server {
                    Ok(_) => self.is_beacon_server = true,
                    _ => ()
                }
            }
        }
        println!("Is beacon {}", self.is_beacon_server);
        Ok(end_points)
    }

    /// This method tries to connect (bootstrap to exisiting network) to the default or provided
    /// list of bootstrap nodes.
    ///
    /// If `bootstrap_list` is `Some`, the method will try to connect to all of the endpoints
    /// specified in `bootstrap_list`. It will return once connection with any of the endpoints is
    /// established with Ok(Endpoint) and it will drop all other ongoing attempts. Returns Err if it
    /// fails to connect to any of the endpoints specified.
    ///
    /// If `bootstrap_list` is `None`, it will use default methods to bootstrap to the existing
    /// network. Default methods includes beacon system for finding nodes on a local network and
    /// bootstrap handler which will attempt to reconnect to any previous "direct connected" nodes.
    /// In both cases, this method blocks until it gets one successful connection or all the
    /// endpoints are tried and have failed.
    pub fn bootstrap(&self, bootstrap_list: Option<Vec<Endpoint>>, beacon_port: Option<Port>) -> IoResult<Endpoint> {
        match bootstrap_list {
            Some(list) => self.bootstrap_off_list(list),
            None       => self.bootstrap_off_list(self.get_stored_bootstrap_endpoints(beacon_port)),
        }
    }

    /// Opens a connection to a remote peer. `endpoints` is a vector of addresses of the remote
    /// peer. All the endpoints will be tried. As soon as a connection is established, it will drop
    /// all other ongoing attempts. On success `Event::NewConnection` with connected `Endpoint` will
    /// be sent to the event channel. On failure, nothing is reported.
    /// Failed attempts are not notified back up to the caller. If the caller wants to know of a
    /// failed attempt, it must maintain a record of the attempt itself which times out if a
    /// corresponding Event::NewConnection isn't received
    /// For details on handling of connect in different protocol refer
    /// https://github.com/dirvine/crust/blob/master/docs/connect.md
    pub fn connect(&self, endpoints: Vec<Endpoint>) {
        let ws = self.state.downgrade();
        let mut listening = HashSet::<Endpoint>::new();
        {
            let _ = lock_mut_state(& ws, |s: &mut State| {
                for itr in s.listening_eps.iter() {
                    listening.insert(itr.clone());
                }
                Ok(())
            });
        }
        let is_beacon_server = self.is_beacon_server;
        spawn(move || {
            for endpoint in &endpoints {
                for itr in listening.iter() {
                    if itr.is_master(endpoint) {
                        let ws = ws.clone();
                        let result = transport::connect(endpoint.clone())
                                     .and_then(|trans| handle_connect(ws, trans, is_beacon_server));
                        if result.is_ok() { return; }
                    }
                }
            }
        });
    }

    /// Sends a message to specified address (endpoint). Returns Ok(()) if the sending might
    /// succeed, and returns an Err if the address is not connected. Return value of Ok does not
    /// mean that the data will be received. It is possible for the corresponding connection to hang
    /// up immediately after this function returns Ok.
    pub fn send(&self, endpoint: Endpoint, message: Bytes) -> IoResult<()> {
        let ws = self.state.downgrade();

        let writer_channel = try!(lock_state(&ws, |s| {
            match s.connections.get(&endpoint) {
                Some(c) =>  Ok(c.writer_channel.clone()),
                None => Err(io::Error::new(io::ErrorKind::NotConnected, "?"))
            }
        }));

        let send_result = writer_channel.send(message);
        let cant_send = io::Error::new(io::ErrorKind::BrokenPipe, "?");
        send_result.map_err(|_|cant_send)
    }

    /// Closes connection with the specified endpoint.
    pub fn drop_node(&self, endpoint: Endpoint) {
        let mut ws = self.state.downgrade();
        let _ = lock_mut_state(&mut ws, |s: &mut State| {
            s.connections.remove(&endpoint);
            Ok(())
        });
    }

    pub fn get_stored_bootstrap_endpoints(&self, beacon_port: Option<Port>) -> Vec<Endpoint> {
        beacon::seek_peers(beacon_port).iter().map(|&socket_address| Endpoint::Tcp(socket_address)).collect::<Vec<_>>()
    }

    fn bootstrap_off_list(&self, bootstrap_list: Vec<Endpoint>) -> IoResult<Endpoint> {
        for endpoint in bootstrap_list {
            match transport::connect(endpoint) {
                Ok(trans) => {
                    let ep = trans.remote_endpoint.clone();
                    handle_connect(self.state.downgrade(), trans, self.is_beacon_server);
                    return Ok(ep)
                },
                Err(_)    => continue,
            }
        }
        // FIXME: The result should probably be Option<Endpoint>
        Err(io::Error::new(io::ErrorKind::Other, "No bootstrap node got connected"))
    }

    fn listen(&self, port: &Port) -> IoResult<Endpoint> {
        let acceptor = try!(transport::new_acceptor(port));
        let local_ep = try!(transport::local_endpoint(&acceptor));

        let mut weak_state = self.state.downgrade();

        let ep = local_ep.clone();
        try!(lock_mut_state(&mut weak_state, |s| Ok(s.listening_eps.insert(ep))));

        spawn(move || {
            loop {
                match transport::accept(&acceptor) {
                    Ok(trans) => {
                        let ws = weak_state.clone();
                        spawn(move || { let _ = handle_accept(ws, trans); });
                    },
                    Err(_) => {break},
                }
            }
        });

        Ok(local_ep)
    }
}

fn notify_user(state: &WeakState, event: Event) -> IoResult<()> {
    lock_state(state, |s| {
        s.event_pipe.send(event)
        .map_err(|_|io::Error::new(io::ErrorKind::BrokenPipe, "failed to notify_user"))
    })
}

fn lock_state<T, F: FnOnce(&State) -> IoResult<T>>(state: &WeakState, f: F) -> IoResult<T> {
    state.upgrade().ok_or(io::Error::new(io::ErrorKind::Interrupted,
                                         "Can't dereference weak"))
    .and_then(|arc_state| {
        let opt_state = arc_state.lock();
        match opt_state {
            Ok(s)  => f(&s),
            Err(e) => Err(io::Error::new(io::ErrorKind::Interrupted, "?"))
        }
    })
}

fn lock_mut_state<T, F: FnOnce(&mut State) -> IoResult<T>>(state: &WeakState, f: F) -> IoResult<T> {
    state.upgrade().ok_or(io::Error::new(io::ErrorKind::Interrupted,
                                         "Can't dereference weak"))
    .and_then(move |arc_state| {
        let opt_state = arc_state.lock();
        match opt_state {
            Ok(mut s)  => f(&mut s),
            Err(e) => Err(io::Error::new(io::ErrorKind::Interrupted, "?"))
        }
    })
}

fn handle_accept(mut state: WeakState, trans: transport::Transport) -> IoResult<Endpoint> {
    let remote_ep = trans.remote_endpoint.clone();
    register_connection(&mut state, trans, Event::NewConnection(remote_ep))
}

fn handle_connect(mut state: WeakState, trans: transport::Transport, is_beacon_server: bool) -> IoResult<Endpoint> {
    let remote_ep = trans.remote_endpoint.clone();
    let endpoint = register_connection(&mut state, trans, Event::NewConnection(remote_ep));
    if is_beacon_server {
        match endpoint {
            Ok(ref endpoint) => {
                let mut contacts = BootStrapContacts::new();
                // TODO PublicKey for contact required...
                let public_key = PublicKey::Asym(asymmetricbox::PublicKey([0u8; asymmetricbox::PUBLICKEYBYTES]));
                contacts.push(Contact::new(endpoint.clone(), public_key));
                let mut bootstrap_handler = BootStrapHandler::new();
                bootstrap_handler.add_bootstrap_contacts(contacts);
            }
            Err(ref e) => ()
        }
    }
    endpoint
}

fn register_connection( state: &mut WeakState,
                        trans: transport::Transport,
                        event_to_user: Event
                      ) -> IoResult<Endpoint> {

    let state2 = state.clone();

    lock_mut_state(state, move |s: &mut State| {
        let (tx, rx) = mpsc::channel();
        start_writing_thread(state2.clone(), trans.sender, trans.remote_endpoint.clone(), rx);
        start_reading_thread(state2, trans.receiver, trans.remote_endpoint.clone(), s.event_pipe.clone());
        s.connections.insert(trans.remote_endpoint.clone(), Connection{writer_channel: tx});
        let _ = s.event_pipe.send(event_to_user);
        Ok(trans.remote_endpoint)
    })
}

fn unregister_connection(state: WeakState, his_ep: Endpoint) {
    println!("unregister_connection");
    let _ = lock_mut_state(&state, |s| {
        if s.connections.remove(&his_ep).is_some() {
            // Only send the event if the connection was there
            // to avoid duplicate events.
            let _ = s.event_pipe.send(Event::LostConnection(his_ep));
        }
        Ok(())
    });
}

// pushing events out to event_pipe
fn start_reading_thread(state: WeakState,
                        receiver: transport::Receiver,
                        his_ep: Endpoint,
                        sink: IoSender<Event>) {
    spawn(move || {
        loop {
            match transport::receive(&receiver) {
                Ok(msg) => if sink.send(Event::NewMessage(his_ep.clone(), msg)).is_err() {
                    break
                },
                Err(_) => break
            }
        }
        unregister_connection(state, his_ep);
    });
}

// pushing messages out to socket
fn start_writing_thread(state: WeakState,
                        mut o: transport::Sender,
                        his_ep: Endpoint,
                        writer_channel: mpsc::Receiver<Bytes>) {
    spawn(move || {
        for msg in writer_channel.iter() {
            if transport::send(&mut o, &msg).is_err() {
                break;
            }
        }
        unregister_connection(state, his_ep);
        });
}

#[cfg(test)]
mod test {
    use super::*;
    use std::thread::spawn;
    use std::thread;
    use std::sync::mpsc::{Receiver, channel};
<<<<<<< HEAD
    use rustc_serialize::{Decodable, Encodable};
    use cbor::{Encoder, Decoder};
    use transport::{Port};

    fn encode<T>(value: &T) -> Bytes where T: Encodable
    {
        let mut enc = Encoder::from_memory();
        let _ = enc.encode(&[value]);
        enc.into_bytes()
    }
=======
    use std::net::{SocketAddr};
    use std::str::FromStr;

    #[test]
    fn connection_manager_start() {
        let (cm_tx, cm_rx) = channel();
        let cm = ConnectionManager::<Vec<u8>>::new(vec![1], cm_tx);
        let cm_port = cm.start_accepting().unwrap();

        let (cm_aux_tx, cm_aux_rx) = channel();
        let cm_aux = ConnectionManager::new(vec![2], cm_aux_tx);
        let cm_aux_port = cm_aux.start_accepting().unwrap();
        spawn(move ||{
          let addr = SocketAddr::from_str(&format!("127.0.0.1:{}", cm_port)).unwrap();
          assert!(cm_aux.connect(addr, Vec::<u8>::new()).is_ok());
        });
    }

#[test]
    fn connection_manager() {
        type Id = Vec<u8>;
        let run_cm = |cm: ConnectionManager<Id>, o: Receiver<Event<Id>>, my_port, his_port| {
            spawn(move ||{
                if my_port < his_port {
                    let addr = SocketAddr::from_str(&format!("127.0.0.1:{}", his_port)).unwrap();
                    assert!(cm.connect(addr, Vec::<u8>::new()).is_ok());
                }

                for i in o.iter() {
                    println!("Received event {:?}", i);
                    match i {
                        Event::Connect(_) => {
                            println!("Connected");
                            if cm.id() == vec![1] {
                                assert!(cm.send(vec![2], vec![2]).is_ok());
                            } else {
                                assert!(cm.send(vec![1], vec![1]).is_ok());
                            }
                        },
                        Event::Accept(_, _) => {
                            println!("Accepted");
                            if cm.id() == vec![1] {
                                assert!(cm.send(vec![2], vec![2]).is_ok());
                            } else {
                                assert!(cm.send(vec![1], vec![1]).is_ok());
                            }
                        },
                        Event::NewMessage(x, y) => {
                            println!("new message !");
                            //cm.stop();
                            break;
                        }
                        _ => println!("unhandled"),
                    }
                }
            })
        };

        let (cm1_i, cm1_o) = channel();
        let cm1 = ConnectionManager::new(vec![1], cm1_i);
        let cm1_port = cm1.start_accepting().unwrap();

        let (cm2_i, cm2_o) = channel();
        let cm2 = ConnectionManager::new(vec![2], cm2_i);
        let cm2_port = cm2.start_accepting().unwrap();

        let runner1 = run_cm(cm1, cm1_o, cm1_port, cm2_port);
        let runner2 = run_cm(cm2, cm2_o, cm2_port, cm1_port);
>>>>>>> f46ed5c8

    fn decode<T>(bytes: Bytes) -> T where T: Decodable {
        let mut dec = Decoder::from_bytes(&bytes[..]);
        dec.decode().next().unwrap().unwrap()
    }

    // #[test]
    // fn bootstrap() {
    //     let (cm1_i, _) = channel();
    //     let mut cm1 = ConnectionManager::new(cm1_i);
    //     let port = Port::Tcp(5484);
    //     let cm1_eps = cm1.start_listening(vec![Port::Tcp(0)], Some(port.clone())).unwrap();

    //     thread::sleep_ms(1000);
    //     let (cm2_i, _) = channel();
    //     let mut cm2 = ConnectionManager::new(cm2_i);
    //     let cm2_eps = cm2.start_listening(vec![Port::Tcp(0)], Some(port.clone())).unwrap();
    //     match cm2.bootstrap(None, Some(port)) {
    //         Ok(ep) => { assert_eq!(ep.clone(), cm1_eps[0].clone()); },
    //         Err(_) => { panic!("Failed to bootstrap"); }
    //     }
    // }

// #[test]
//     fn connection_manager() {
//         let run_cm = |cm: ConnectionManager, o: Receiver<Event>| {
//             spawn(move || {
//                 for i in o.iter() {
//                     match i {
//                         Event::NewConnection(other_ep) => {
//                             println!("Connected {:?}", other_ep);
//                             let _ = cm.send(other_ep.clone(), encode(&"hello world".to_string()));
//                         },
//                         Event::NewMessage(from_ep, data) => {
//                             println!("New message from {:?} data:{:?}",
//                                      from_ep, decode::<String>(data));
//                             break;
//                         },
//                         Event::LostConnection(other_ep) => {
//                             println!("Lost connection to {:?}", other_ep);
//                         }
//                     }
//                 }
//                 println!("done");
//             })
//         };
//
//         let port = Port::Tcp(5485);
//         let (cm1_i, cm1_o) = channel();
//         let cm1 = ConnectionManager::new(cm1_i);
//         let cm1_eps = cm1.start_listening(vec![Port::Tcp(0)], Some(port.clone())).unwrap();
//
//         let (cm2_i, cm2_o) = channel();
//         let cm2 = ConnectionManager::new(cm2_i);
//         let cm2_eps = cm2.start_listening(vec![Port::Tcp(0)], Some(port.clone())).unwrap();
//         cm2.connect(cm1_eps.clone());
//         cm1.connect(cm2_eps.clone());
//
//         let runner1 = run_cm(cm1, cm1_o);
//         let runner2 = run_cm(cm2, cm2_o);
//
//         assert!(runner1.join().is_ok());
//         assert!(runner2.join().is_ok());
//     }
}<|MERGE_RESOLUTION|>--- conflicted
+++ resolved
@@ -345,10 +345,11 @@
     use std::thread::spawn;
     use std::thread;
     use std::sync::mpsc::{Receiver, channel};
-<<<<<<< HEAD
     use rustc_serialize::{Decodable, Encodable};
     use cbor::{Encoder, Decoder};
     use transport::{Port};
+    use std::net::{SocketAddr};
+    use std::str::FromStr;
 
     fn encode<T>(value: &T) -> Bytes where T: Encodable
     {
@@ -356,81 +357,26 @@
         let _ = enc.encode(&[value]);
         enc.into_bytes()
     }
-=======
-    use std::net::{SocketAddr};
-    use std::str::FromStr;
-
-    #[test]
-    fn connection_manager_start() {
-        let (cm_tx, cm_rx) = channel();
-        let cm = ConnectionManager::<Vec<u8>>::new(vec![1], cm_tx);
-        let cm_port = cm.start_accepting().unwrap();
-
-        let (cm_aux_tx, cm_aux_rx) = channel();
-        let cm_aux = ConnectionManager::new(vec![2], cm_aux_tx);
-        let cm_aux_port = cm_aux.start_accepting().unwrap();
-        spawn(move ||{
-          let addr = SocketAddr::from_str(&format!("127.0.0.1:{}", cm_port)).unwrap();
-          assert!(cm_aux.connect(addr, Vec::<u8>::new()).is_ok());
-        });
-    }
-
-#[test]
-    fn connection_manager() {
-        type Id = Vec<u8>;
-        let run_cm = |cm: ConnectionManager<Id>, o: Receiver<Event<Id>>, my_port, his_port| {
-            spawn(move ||{
-                if my_port < his_port {
-                    let addr = SocketAddr::from_str(&format!("127.0.0.1:{}", his_port)).unwrap();
-                    assert!(cm.connect(addr, Vec::<u8>::new()).is_ok());
-                }
-
-                for i in o.iter() {
-                    println!("Received event {:?}", i);
-                    match i {
-                        Event::Connect(_) => {
-                            println!("Connected");
-                            if cm.id() == vec![1] {
-                                assert!(cm.send(vec![2], vec![2]).is_ok());
-                            } else {
-                                assert!(cm.send(vec![1], vec![1]).is_ok());
-                            }
-                        },
-                        Event::Accept(_, _) => {
-                            println!("Accepted");
-                            if cm.id() == vec![1] {
-                                assert!(cm.send(vec![2], vec![2]).is_ok());
-                            } else {
-                                assert!(cm.send(vec![1], vec![1]).is_ok());
-                            }
-                        },
-                        Event::NewMessage(x, y) => {
-                            println!("new message !");
-                            //cm.stop();
-                            break;
-                        }
-                        _ => println!("unhandled"),
-                    }
-                }
-            })
-        };
-
-        let (cm1_i, cm1_o) = channel();
-        let cm1 = ConnectionManager::new(vec![1], cm1_i);
-        let cm1_port = cm1.start_accepting().unwrap();
-
-        let (cm2_i, cm2_o) = channel();
-        let cm2 = ConnectionManager::new(vec![2], cm2_i);
-        let cm2_port = cm2.start_accepting().unwrap();
-
-        let runner1 = run_cm(cm1, cm1_o, cm1_port, cm2_port);
-        let runner2 = run_cm(cm2, cm2_o, cm2_port, cm1_port);
->>>>>>> f46ed5c8
 
     fn decode<T>(bytes: Bytes) -> T where T: Decodable {
         let mut dec = Decoder::from_bytes(&bytes[..]);
         dec.decode().next().unwrap().unwrap()
     }
+
+    // #[test]
+    // fn connection_manager_start() {
+    //     let (cm_tx, cm_rx) = channel();
+    //     let cm = ConnectionManager::<Vec<u8>>::new(vec![1], cm_tx);
+    //     let cm_port = cm.start_accepting().unwrap();
+
+    //     let (cm_aux_tx, cm_aux_rx) = channel();
+    //     let cm_aux = ConnectionManager::new(vec![2], cm_aux_tx);
+    //     let cm_aux_port = cm_aux.start_accepting().unwrap();
+    //     spawn(move ||{
+    //       let addr = SocketAddr::from_str(&format!("127.0.0.1:{}", cm_port)).unwrap();
+    //       assert!(cm_aux.connect(addr, Vec::<u8>::new()).is_ok());
+    //     });
+    // }
 
     // #[test]
     // fn bootstrap() {
