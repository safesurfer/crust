// Copyright 2016 MaidSafe.net limited.
//
// This SAFE Network Software is licensed to you under (1) the MaidSafe.net Commercial License,
// version 1.0 or later, or (2) The General Public License (GPL), version 3, depending on which
// licence you accepted on initial access to the Software (the "Licences").
//
// By contributing code to the SAFE Network Software, or to this project generally, you agree to be
// bound by the terms of the MaidSafe Contributor Agreement, version 1.0.  This, along with the
// Licenses can be found in the root directory of this project at LICENSE, COPYING and CONTRIBUTOR.
//
// Unless required by applicable law or agreed to in writing, the SAFE Network Software distributed
// under the GPL Licence is distributed on an "AS IS" BASIS, WITHOUT WARRANTIES OR CONDITIONS OF ANY
// KIND, either express or implied.
//
// Please review the Licences for the specific language governing permissions and limitations
// relating to use of the SAFE Network Software.

use common::{BootstrapDenyReason, Core, ExternalReachability, Message, NameHash, Priority, Socket,
             State};
use main::PeerId;
use mio::{Poll, PollOpt, Ready, Token};
use rust_sodium::crypto::box_::PublicKey;
use std::any::Any;
use std::cell::RefCell;
use std::mem;
use std::net::SocketAddr;
use std::rc::Rc;

// TODO(Spandan) Result contains socket address too as currently due to bug in mio we are unable to
// obtain peer address from a connected socket. Track https://github.com/carllerche/mio/issues/397
// and remove this once that is solved.
pub type Finish = Box<FnMut(&mut Core,
                            &Poll,
                            Token,
                            Result<(Socket, SocketAddr, PeerId),
                                   (SocketAddr, Option<BootstrapDenyReason>)>)>;

pub struct TryPeer {
    token: Token,
    peer: SocketAddr,
    socket: Socket,
    request: Option<(Message, Priority)>,
    finish: Finish,
}

impl TryPeer {
    pub fn start(core: &mut Core,
                 poll: &Poll,
                 peer: SocketAddr,
                 our_pk: PublicKey,
                 name_hash: NameHash,
                 ext_reachability: ExternalReachability,
                 finish: Finish)
                 -> ::Res<Token> {
        let socket = Socket::connect(&peer)?;
        let token = core.get_new_token();

        poll.register(&socket,
                      token,
                      Ready::error() | Ready::hup() | Ready::writable(),
                      PollOpt::edge())?;

        let state = TryPeer {
            token: token,
            peer: peer,
            socket: socket,
            request: Some((Message::BootstrapRequest(our_pk, name_hash, ext_reachability), 0)),
            finish: finish,
        };

        let _ = core.insert_state(token, Rc::new(RefCell::new(state)));

        Ok(token)
    }

<<<<<<< HEAD
    fn write(&mut self, core: &mut Core, poll: &Poll, msg: Option<(Message, Priority)>) {
        if self.socket.write(poll, self.token, msg).is_err() {
            self.handle_error(core, poll);
        }
    }

    fn receive_response(&mut self, core: &mut Core, poll: &Poll) {
=======
    fn write(&mut self,
             core: &mut Core,
             el: &mut EventLoop<Core>,
             msg: Option<(Message, Priority)>) {
        if self.socket.write(el, self.token, msg).is_err() {
            self.handle_error(core, el, None);
        }
    }

    fn read(&mut self, core: &mut Core, el: &mut EventLoop<Core>) {
>>>>>>> 5df1391f
        match self.socket.read::<Message>() {
            Ok(Some(Message::BootstrapGranted(peer_pk))) => {
                let _ = core.remove_state(self.token);
                let token = self.token;
                let socket = mem::replace(&mut self.socket, Socket::default());
                let data = (socket, self.peer, PeerId(peer_pk));
                (*self.finish)(core, poll, token, Ok(data));
            }
            Ok(Some(Message::BootstrapDenied(reason))) => self.handle_error(core, el, Some(reason)),
            Ok(None) => (),
<<<<<<< HEAD
            Ok(Some(_)) | Err(_) => self.handle_error(core, poll),
        }
    }

    fn handle_error(&mut self, core: &mut Core, poll: &Poll) {
        self.terminate(core, poll);
        let token = self.token;
        let peer = self.peer;
        (*self.finish)(core, poll, token, Err(peer));
=======
            Ok(Some(_)) | Err(_) => self.handle_error(core, el, None),
        }
    }

    fn handle_error(&mut self,
                    core: &mut Core,
                    el: &mut EventLoop<Core>,
                    reason: Option<BootstrapDenyReason>) {
        self.terminate(core, el);
        let token = self.token;
        let peer = self.peer;
        (*self.finish)(core, el, token, Err((peer, reason)));
>>>>>>> 5df1391f
    }
}

impl State for TryPeer {
<<<<<<< HEAD
    fn ready(&mut self, core: &mut Core, poll: &Poll, kind: Ready) {
        if kind.is_error() || kind.is_hup() {
            self.handle_error(core, poll);
=======
    fn ready(&mut self, core: &mut Core, el: &mut EventLoop<Core>, es: EventSet) {
        if es.is_error() || es.is_hup() {
            self.handle_error(core, el, None);
>>>>>>> 5df1391f
        } else {
            if kind.is_writable() {
                let req = self.request.take();
                self.write(core, poll, req);
            }
<<<<<<< HEAD
            if kind.is_readable() {
                self.receive_response(core, poll)
=======
            if es.is_readable() {
                self.read(core, el)
>>>>>>> 5df1391f
            }
        }
    }

    fn terminate(&mut self, core: &mut Core, poll: &Poll) {
        let _ = core.remove_state(self.token);
        let _ = poll.deregister(&self.socket);
    }

    fn as_any(&mut self) -> &mut Any {
        self
    }
}<|MERGE_RESOLUTION|>--- conflicted
+++ resolved
@@ -26,9 +26,6 @@
 use std::net::SocketAddr;
 use std::rc::Rc;
 
-// TODO(Spandan) Result contains socket address too as currently due to bug in mio we are unable to
-// obtain peer address from a connected socket. Track https://github.com/carllerche/mio/issues/397
-// and remove this once that is solved.
 pub type Finish = Box<FnMut(&mut Core,
                             &Poll,
                             Token,
@@ -73,26 +70,13 @@
         Ok(token)
     }
 
-<<<<<<< HEAD
     fn write(&mut self, core: &mut Core, poll: &Poll, msg: Option<(Message, Priority)>) {
         if self.socket.write(poll, self.token, msg).is_err() {
-            self.handle_error(core, poll);
+            self.handle_error(core, poll, None);
         }
     }
 
-    fn receive_response(&mut self, core: &mut Core, poll: &Poll) {
-=======
-    fn write(&mut self,
-             core: &mut Core,
-             el: &mut EventLoop<Core>,
-             msg: Option<(Message, Priority)>) {
-        if self.socket.write(el, self.token, msg).is_err() {
-            self.handle_error(core, el, None);
-        }
-    }
-
-    fn read(&mut self, core: &mut Core, el: &mut EventLoop<Core>) {
->>>>>>> 5df1391f
+    fn read(&mut self, core: &mut Core, poll: &Poll) {
         match self.socket.read::<Message>() {
             Ok(Some(Message::BootstrapGranted(peer_pk))) => {
                 let _ = core.remove_state(self.token);
@@ -101,57 +85,33 @@
                 let data = (socket, self.peer, PeerId(peer_pk));
                 (*self.finish)(core, poll, token, Ok(data));
             }
-            Ok(Some(Message::BootstrapDenied(reason))) => self.handle_error(core, el, Some(reason)),
+            Ok(Some(Message::BootstrapDenied(reason))) => {
+                self.handle_error(core, poll, Some(reason))
+            }
             Ok(None) => (),
-<<<<<<< HEAD
-            Ok(Some(_)) | Err(_) => self.handle_error(core, poll),
+            Ok(Some(_)) | Err(_) => self.handle_error(core, poll, None),
         }
     }
 
-    fn handle_error(&mut self, core: &mut Core, poll: &Poll) {
+    fn handle_error(&mut self, core: &mut Core, poll: &Poll, reason: Option<BootstrapDenyReason>) {
         self.terminate(core, poll);
         let token = self.token;
         let peer = self.peer;
-        (*self.finish)(core, poll, token, Err(peer));
-=======
-            Ok(Some(_)) | Err(_) => self.handle_error(core, el, None),
-        }
-    }
-
-    fn handle_error(&mut self,
-                    core: &mut Core,
-                    el: &mut EventLoop<Core>,
-                    reason: Option<BootstrapDenyReason>) {
-        self.terminate(core, el);
-        let token = self.token;
-        let peer = self.peer;
-        (*self.finish)(core, el, token, Err((peer, reason)));
->>>>>>> 5df1391f
+        (*self.finish)(core, poll, token, Err((peer, reason)));
     }
 }
 
 impl State for TryPeer {
-<<<<<<< HEAD
     fn ready(&mut self, core: &mut Core, poll: &Poll, kind: Ready) {
         if kind.is_error() || kind.is_hup() {
-            self.handle_error(core, poll);
-=======
-    fn ready(&mut self, core: &mut Core, el: &mut EventLoop<Core>, es: EventSet) {
-        if es.is_error() || es.is_hup() {
-            self.handle_error(core, el, None);
->>>>>>> 5df1391f
+            self.handle_error(core, poll, None);
         } else {
             if kind.is_writable() {
                 let req = self.request.take();
                 self.write(core, poll, req);
             }
-<<<<<<< HEAD
             if kind.is_readable() {
-                self.receive_response(core, poll)
-=======
-            if es.is_readable() {
-                self.read(core, el)
->>>>>>> 5df1391f
+                self.read(core, poll)
             }
         }
     }
