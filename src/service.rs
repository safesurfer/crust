--- conflicted
+++ resolved
@@ -56,7 +56,6 @@
 impl Service {
     /// Constructs a service. User needs to create an asynchronous channel, and provide
     /// the sender half to this method. Receiver will receive all `Event`s from this library.
-<<<<<<< HEAD
     pub fn new(event_sender: ::CrustEventSender) -> Result<Service, ::error::Error> {
         let config = match read_config_file() {
             Ok(cfg) => cfg,
@@ -64,22 +63,15 @@
                 debug!("Crust failed to read config file; Error: {:?};", e);
                 try!(::config_handler::create_default_config_file());
                 Config::make_default()
-            },
+            }
         };
-=======
-    pub fn new(event_sender: ::CrustEventSender) -> io::Result<Service> {
-        let config = read_config_file().unwrap_or_else(|e| {
-            debug!("Crust failed to read config file; Error: {:?};", e);
-            // FIXME(dirvine) Do notbignore result :11/01/2016
-            let _ = config_handler::create_default_config_file();
-            Config::make_default()
-        });
->>>>>>> 6ff5c89a
 
         Service::construct(event_sender, config)
     }
 
-    fn construct(event_sender: ::CrustEventSender, config: Config) -> Result<Service, ::error::Error> {
+    fn construct(event_sender: ::CrustEventSender,
+                 config: Config)
+                 -> Result<Service, ::error::Error> {
         let mut state = try!(State::new(event_sender));
         let cmd_sender = state.cmd_sender.clone();
 
