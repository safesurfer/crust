--- conflicted
+++ resolved
@@ -42,14 +42,9 @@
 
 ## [0.0.60]
 - [x] [MAID-1075](https://maidsafe.atlassian.net/browse/MAID-1075) Correct bug; listening on local port (127.0.0.1)
-<<<<<<< HEAD
-
-## [0.0.10]
-=======
 - [x] [MAID-1122] (https://maidsafe.atlassian.net/browse/MAID-1122); Windows ifaddr resolution
 
 ## [0.0.70]
->>>>>>> 668303d1
 - [ ] Have ConnectionManager guarantee at most one connection between any two nodes
 - [ ] Utp Networking
   - [ ] Utp live port and backup random port selection
